--- conflicted
+++ resolved
@@ -19,18 +19,8 @@
     totalStories: 0,
     totalFrogs: 0
   })
-<<<<<<< HEAD
 
   const handleTasksProcessed = (stories: { tasks: { isFrog?: boolean }[]; estimatedDuration: number }[]) => {
-=======
-  const handleTasksProcessed = (stories: {
-    tasks: {
-      duration?: number;
-      isFrog?: boolean;
-    }[];
-    estimatedDuration?: number;
-  }[]) => {
->>>>>>> 72b68e28
     const totalTasks = stories.reduce((acc, story) => acc + story.tasks.length, 0)
     const totalDuration = stories.reduce((acc, story) => {
       // Ensure we're using the correct duration field and handling potential undefined values
@@ -40,10 +30,7 @@
     }, 0)
     const totalFrogs = stories.reduce((acc, story) => 
       acc + story.tasks.filter((task) => task.isFrog).length, 0)
-<<<<<<< HEAD
     
-=======
->>>>>>> 72b68e28
     setStats({
       totalTasks,
       totalDuration: Math.round(totalDuration), // Ensure integer duration
